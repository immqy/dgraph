/*
 * Copyright 2019 Dgraph Labs, Inc. and Contributors
 *
 * Licensed under the Apache License, Version 2.0 (the "License");
 * you may not use this file except in compliance with the License.
 * You may obtain a copy of the License at
 *
 *     http://www.apache.org/licenses/LICENSE-2.0
 *
 * Unless required by applicable law or agreed to in writing, software
 * distributed under the License is distributed on an "AS IS" BASIS,
 * WITHOUT WARRANTIES OR CONDITIONS OF ANY KIND, either express or implied.
 * See the License for the specific language governing permissions and
 * limitations under the License.
 */

package graphql

import (
	"context"
	"encoding/json"
	"fmt"
	"io/ioutil"
	"net/http"
	"os"
	"strings"
	"time"

	"github.com/dgraph-io/dgo"
	"github.com/dgraph-io/dgo/protos/api"
	"github.com/dgraph-io/dgraph/x"

	"github.com/golang/glog"
	"github.com/pkg/errors"
	"github.com/spf13/cobra"

	"github.com/vektah/gqlparser/ast"
	"github.com/vektah/gqlparser/parser"
	"github.com/vektah/gqlparser/validator"
	_ "github.com/vektah/gqlparser/validator/rules" // make gql validator init() all rules

	gschema "github.com/dgraph-io/dgraph/dgraph/cmd/graphql/schema"
)

type options struct {
	schemaFile     string
	alpha          string
	useCompression bool
}

type gqlSchema struct {
	Type   string    `json:"dgraph.type,omitempty"`
	Schema string    `json:"dgraph.graphql.schema,omitempty"`
	Date   time.Time `json:"dgraph.graphql.date,omitempty"`
}

type gqlSchemas struct {
	Schemas []gqlSchema `json:"gqlSchemas,omitempty"`
}

var opt options

var GraphQL x.SubCommand

func init() {
	GraphQL.Cmd = &cobra.Command{
		Use:   "graphql",
		Short: "Run the Dgraph GraphQL tool",
		Run: func(cmd *cobra.Command, args []string) {
			defer x.StartProfile(GraphQL.Conf).Stop()
			if err := run(); err != nil {
				if glog.V(2) {
					fmt.Printf("Error : %+v\n", err)
				} else {
					fmt.Printf("Error : %s\n", err)
				}
				os.Exit(1)
			}
		},
	}
	GraphQL.EnvPrefix = "DGRAPH_GRAPHQL"

	// TODO: ones passed to sub commands should be persistent flags
	flags := GraphQL.Cmd.Flags()
	flags.StringP("alpha", "a", "127.0.0.1:9080",
		"Comma-separated list of Dgraph alpha gRPC server addresses")
	flags.StringP("schema", "s", "schema.graphql",
		"Location of GraphQL schema file")

	// TLS configuration
	x.RegisterClientTLSFlags(flags)

	var cmdInit x.SubCommand
	cmdInit.Cmd = &cobra.Command{
		Use:   "init",
		Short: "Initializes Dgraph for a GraphQL schema",
		Args:  cobra.NoArgs,
		Run: func(cmd *cobra.Command, args []string) {
			defer x.StartProfile(GraphQL.Conf).Stop()
			if err := initDgraph(); err != nil {
				if glog.V(2) {
					fmt.Printf("Error : %+v\n", err)
				} else {
					fmt.Printf("Error : %s\n", err)
				}
				os.Exit(1)
			}
		},
	}
	GraphQL.Cmd.AddCommand(cmdInit.Cmd)

	cmdInit.Cmd.Flags().AddFlag(GraphQL.Cmd.Flag("alpha"))
	cmdInit.Cmd.Flags().AddFlag(GraphQL.Cmd.Flag("schema"))
}

func run() error {
	x.PrintVersion()
	opt = options{
		schemaFile: GraphQL.Conf.GetString("schema"),
		alpha:      GraphQL.Conf.GetString("alpha"),
	}

	glog.Infof("Bringing up GraphQL API for Dgraph at %s\n", opt.alpha)

	dgraphClient, disconnect, err := connect()
	if err != nil {
		return err
	}
	defer disconnect()

	q := `query {
		gqlSchemas(func: type(dgraph.graphql)) {
			dgraph.graphql.schema
			dgraph.graphql.date
		}
	}`

	ctx := context.Background()
	resp, err := dgraphClient.NewTxn().Query(ctx, q)
	if err != nil {
		return errors.Wrap(err, "while querying GraphQL schema from Dgraph")
	}

	var schemas gqlSchemas
	err = json.Unmarshal(resp.Json, &schemas)
	if err != nil {
		return errors.Wrap(err, "while reading GraphQL schema")
	}

	if len(schemas.Schemas) < 1 {
		return fmt.Errorf("No GraphQL schema was found")
	}

	doc, gqlErr := parser.ParseSchema(&ast.Source{Input: string(schemas.Schemas[0].Schema)})
	if gqlErr != nil {
		return errors.Wrap(gqlErr, "while parsing GraphQL schema")
	}

	schema, gqlErr := validator.ValidateSchemaDocument(doc)
	if gqlErr != nil {
		return errors.Wrap(gqlErr, "while validating GraphQL schema")
	}

	handler := &graphqlHandler{
		dgraphClient: dgraphClient,
		schema:       schema,
	}

	http.Handle("/graphql", handler)

	// TODO:
	// the ports and urls etc that the endpoint serves should be input options
	return errors.Wrap(http.ListenAndServe(":9000", nil), "GraphQL server failed")
}

func initDgraph() error {
	x.PrintVersion()
	opt = options{
		schemaFile: GraphQL.Conf.GetString("schema"),
		alpha:      GraphQL.Conf.GetString("alpha"),
	}

	fmt.Printf("Processing schema file %q\n", opt.schemaFile)

	b, err := ioutil.ReadFile(opt.schemaFile)
	if err != nil {
		return err
	}
	inputSchema := string(b)

<<<<<<< HEAD
	schHandler := gschema.SchemaHandler{Input: inputSchema}

	completeSchema, errlist := schHandler.GQLSchema()
	if errlist != nil {
		return fmt.Errorf(errlist.Error())
	}
	glog.V(2).Infof("Built GraphQL schema:\n\n%s\n", completeSchema)

	dgSchema, errlist := schHandler.DGSchema()
	if errlist != nil {
		return fmt.Errorf(errlist.Error())
	}
=======
	schHandler, err := gschema.NewSchemaHandler(inputSchema)
	if err != nil {
		return err
	}

	completeSchema := schHandler.GQLSchema()
	glog.V(2).Infof("Built GraphQL schema:\n\n%s\n", completeSchema)

	dgSchema := schHandler.DGSchema()
>>>>>>> 07403549

	glog.V(2).Infof("Built Dgraph schema:\n\n%s\n", dgSchema)

	fmt.Printf("Loading schema into Dgraph at %q\n", opt.alpha)
	dgraphClient, disconnect, err := connect()
	if err != nil {
		return err
	}
	defer disconnect()

	// TODO:
	// check the current Dgraph schema, is it compatible with these additions.
	// also need to check against any stored GraphQL schemas?
	// - e.g. moving no ! to !, or redefining a type, or changing a relation's type
	// ... need to allow for schema migrations, but probably should have some checks

	op := &api.Operation{}
	op.Schema = dgSchema

	ctx := context.Background()
	// plus auth token like live?
	err = dgraphClient.Alter(ctx, op)
	if err != nil {
		return errors.Wrap(err, "failed to write Dgraph schema")
	}

	s := gqlSchema{
		Type:   "dgraph.graphql",
		Schema: completeSchema,
		Date:   time.Now(),
	}

	mu := &api.Mutation{
		CommitNow: true,
	}
	pb, err := json.Marshal(s)
	if err != nil {
		return errors.Wrap(err, "couldn't generate mutation to save schema")
	}

	mu.SetJson = pb
	if _, err = dgraphClient.NewTxn().Mutate(ctx, mu); err != nil {
		return errors.Wrap(err, "failed to save GraphQL schema to Dgraph")
		// But this would mean we are in an inconsistent state,
		// so would that mean they just had to re-apply the same schema?
	}

	return nil
}

func connect() (*dgo.Dgraph, func(), error) {
	var clients []api.DgraphClient
	disconnect := func() {}

	tlsCfg, err := x.LoadClientTLSConfig(GraphQL.Conf)
	if err != nil {
		return nil, nil, err
	}

	ds := strings.Split(opt.alpha, ",")
	for _, d := range ds {
		conn, err := x.SetupConnection(d, tlsCfg, opt.useCompression)
		if err != nil {
			disconnect()
			return nil, nil, fmt.Errorf("couldn't connect to %s, %s", d, err)
		}
		disconnect = func(dis func()) func() {
			return func() { dis(); conn.Close() }
		}(disconnect)

		clients = append(clients, api.NewDgraphClient(conn))
	}

	return dgo.NewDgraphClient(clients...), disconnect, nil
}<|MERGE_RESOLUTION|>--- conflicted
+++ resolved
@@ -188,20 +188,6 @@
 	}
 	inputSchema := string(b)
 
-<<<<<<< HEAD
-	schHandler := gschema.SchemaHandler{Input: inputSchema}
-
-	completeSchema, errlist := schHandler.GQLSchema()
-	if errlist != nil {
-		return fmt.Errorf(errlist.Error())
-	}
-	glog.V(2).Infof("Built GraphQL schema:\n\n%s\n", completeSchema)
-
-	dgSchema, errlist := schHandler.DGSchema()
-	if errlist != nil {
-		return fmt.Errorf(errlist.Error())
-	}
-=======
 	schHandler, err := gschema.NewSchemaHandler(inputSchema)
 	if err != nil {
 		return err
@@ -211,7 +197,6 @@
 	glog.V(2).Infof("Built GraphQL schema:\n\n%s\n", completeSchema)
 
 	dgSchema := schHandler.DGSchema()
->>>>>>> 07403549
 
 	glog.V(2).Infof("Built Dgraph schema:\n\n%s\n", dgSchema)
 
