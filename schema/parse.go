--- conflicted
+++ resolved
@@ -46,27 +46,8 @@
 	l := lex.NewLexer(s).Run(lexText)
 
 	it := l.NewIterator()
-<<<<<<< HEAD
-	for it.Next() {
-		item := it.Item()
-		if item.Typ == lex.ItemEOF {
-			break
-		}
-		if item.Typ != itemText {
-			return x.Errorf("Expected text here but got: [%v] %v %v", item.Val, item.Typ, lex.EOF)
-		}
-		switch item.Val {
-		case "scalar":
-			if rerr = processScalar(it, gid); rerr != nil {
-				return rerr
-			}
-		default:
-			return x.Errorf("Expected either 'scalar' or 'type' but got: %v", item)
-		}
-=======
-	if rerr = processScalars(it); rerr != nil {
+	if rerr = processScalars(it, gid); rerr != nil {
 		return rerr
->>>>>>> 77a84303
 	}
 	return nil
 }
@@ -126,13 +107,8 @@
 	return &typesp.Schema{ValueType: uint32(t)}, nil
 }
 
-<<<<<<< HEAD
-// processScalarBlock starts work on the inside of a scalar block.
-func processScalarBlock(it *lex.ItemIterator, gid uint32) error {
-=======
 // processScalars parses schema definitions line by line
-func processScalars(it *lex.ItemIterator) error {
->>>>>>> 77a84303
+func processScalars(it *lex.ItemIterator, gid uint32) error {
 	for it.Next() {
 		item := it.Item()
 		switch item.Typ {
@@ -208,26 +184,4 @@
 		}
 	}
 	return tokenizers, nil
-<<<<<<< HEAD
-}
-
-// processScalar works on either a single scalar pair or a scalar block.
-// A scalar block looks like "scalar ( .... )".
-func processScalar(it *lex.ItemIterator, gid uint32) error {
-	for it.Next() {
-		item := it.Item()
-		switch item.Typ {
-		case itemLeftRound:
-			return processScalarBlock(it, gid)
-		case itemText:
-			return processScalarPair(it, item.Val, true, gid)
-		case lex.ItemError:
-			return x.Errorf(item.Val)
-		default:
-			return x.Errorf("Unexpected item: %v", item)
-		}
-	}
-	return nil
-=======
->>>>>>> 77a84303
 }